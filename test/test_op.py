--- conflicted
+++ resolved
@@ -58,20 +58,14 @@
     assert hasattr(unary, 'plus_one')
     assert unary.plus_one.types == {'INT8', 'INT16', 'INT32', 'INT64',
                                     'UINT8', 'UINT16', 'UINT32', 'UINT64',
-<<<<<<< HEAD
                                     'FP32', 'FP64', 'BOOL'}
-    v = Vector.new_from_values([0, 1, 3], [1, 2, -4], dtype=dtypes.INT32)
-=======
-                                    'FP32', 'FP64'}
     v = Vector.from_values([0, 1, 3], [1, 2, -4], dtype=dtypes.INT32)
->>>>>>> 0943d10c
     v << v.apply(unary.plus_one)
     result = Vector.from_values([0, 1, 3], [2, 3, -3], dtype=dtypes.INT32)
     assert v.isequal(result)
 
 
 def test_unaryop_udf_bool_result():
-<<<<<<< HEAD
     # numba has trouble compiling this, but we have a work-around
     def is_positive(x):
         return x > 0
@@ -80,24 +74,10 @@
     assert unary.is_positive.types == {'INT8', 'INT16', 'INT32', 'INT64',
                                        'UINT8', 'UINT16', 'UINT32', 'UINT64',
                                        'FP32', 'FP64', 'BOOL'}
-    v = Vector.new_from_values([0, 1, 3], [1, 2, -4], dtype=dtypes.INT32)
+    v = Vector.from_values([0, 1, 3], [1, 2, -4], dtype=dtypes.INT32)
     w = v.apply(unary.is_positive).new()
-    result = Vector.new_from_values([0, 1, 3], [True, True, False], dtype=dtypes.BOOL)
+    result = Vector.from_values([0, 1, 3], [True, True, False], dtype=dtypes.BOOL)
     assert w.isequal(result)
-=======
-    pytest.xfail('not sure why numba has trouble compiling this')
-    # def is_positive(x):
-    #     return x > 0
-    # unary.register_new('is_positive', is_positive)
-    # assert hasattr(UnaryOp, 'is_positive')
-    # assert unary.is_positive.types == {'INT8', 'INT16', 'INT32', 'INT64',
-    #                                    'UINT8', 'UINT16', 'UINT32', 'UINT64',
-    #                                    'FP32', 'FP64'}
-    # v = Vector.from_values([0,1,3], [1,2,-4], dtype=dtypes.INT32)
-    # w = v.apply(unary.is_positive).new()
-    # result = Vector.from_values([0,1,3], [True,True,False], dtype=dtypes.BOOL)
-    # assert v == result
->>>>>>> 0943d10c
 
 
 def test_binaryop_udf():
@@ -123,15 +103,9 @@
     assert hasattr(monoid, 'plus_plus_one')
     assert monoid.plus_plus_one.types == {'INT8', 'INT16', 'INT32', 'INT64',
                                           'UINT8', 'UINT16', 'UINT32', 'UINT64',
-<<<<<<< HEAD
                                           'FP32', 'FP64', 'BOOL'}
-    v1 = Vector.new_from_values([0, 1, 3], [1, 2, -4], dtype=dtypes.INT32)
-    v2 = Vector.new_from_values([0, 2, 3], [2, 3, 7], dtype=dtypes.INT32)
-=======
-                                          'FP32', 'FP64'}
     v1 = Vector.from_values([0, 1, 3], [1, 2, -4], dtype=dtypes.INT32)
     v2 = Vector.from_values([0, 2, 3], [2, 3, 7], dtype=dtypes.INT32)
->>>>>>> 0943d10c
     w = v1.ewise_add(v2, monoid.plus_plus_one).new()
     result = Vector.from_values([0, 1, 2, 3], [4, 2, 3, 4], dtype=dtypes.INT32)
     assert w.isequal(result)
@@ -175,13 +149,8 @@
     assert hasattr(unary.incrementers, 'plus_three')
     assert unary.incrementers.plus_three.types == {'INT8', 'INT16', 'INT32', 'INT64',
                                                    'UINT8', 'UINT16', 'UINT32', 'UINT64',
-<<<<<<< HEAD
                                                    'FP32', 'FP64', 'BOOL'}
-    v = Vector.new_from_values([0, 1, 3], [1, 2, -4], dtype=dtypes.INT32)
-=======
-                                                   'FP32', 'FP64'}
     v = Vector.from_values([0, 1, 3], [1, 2, -4], dtype=dtypes.INT32)
->>>>>>> 0943d10c
     v << v.apply(unary.incrementers.plus_three)
     result = Vector.from_values([0, 1, 3], [4, 5, -1], dtype=dtypes.INT32)
     assert v.isequal(result), print(v.show())
