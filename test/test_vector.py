import pytest
from grblas import Matrix, Vector, Scalar
from grblas import unary, binary, monoid, semiring
from grblas import dtypes
from grblas.exceptions import IndexOutOfBound


@pytest.fixture
def A():
    data = [
        [3, 0, 3, 5, 6, 0, 6, 1, 6, 2, 4, 1],
        [0, 1, 2, 2, 2, 3, 3, 4, 4, 5, 5, 6],
        [3, 2, 3, 1, 5, 3, 7, 8, 3, 1, 7, 4]
    ]
    return Matrix.from_values(*data)


@pytest.fixture
def v():
    data = [
        [1, 3, 4, 6],
        [1, 1, 2, 0]
    ]
    return Vector.from_values(*data)


def test_new():
    u = Vector.new(dtypes.INT8, 17)
    assert u.dtype == 'INT8'
    assert u.nvals == 0
    assert u.size == 17


def test_dup(v):
    u = v.dup()
    assert u is not v
    assert u.dtype == v.dtype
    assert u.nvals == v.nvals
    assert u.size == v.size
    # Ensure they are not the same backend object
    v[0] = 1000
    assert u[0].value != 1000


def test_from_values():
    u = Vector.from_values([0, 1, 3], [True, False, True])
    assert u.size == 4
    assert u.nvals == 3
    assert u.dtype == bool
    u2 = Vector.from_values([0, 1, 3], [12.3, 12.4, 12.5], size=17)
    assert u2.size == 17
    assert u2.nvals == 3
    assert u2.dtype == float
    u3 = Vector.from_values([0, 1, 1], [1, 2, 3], size=10, dup_op=binary.times)
    assert u3.size == 10
    assert u3.nvals == 2  # duplicates were combined
    assert u3.dtype == int
    assert u3[1].value == 6  # 2*3
    with pytest.raises(ValueError, match='Duplicate indices found'):
        # Duplicate indices requires a dup_op
<<<<<<< HEAD
        Vector.new_from_values([0, 1, 1], [True, True, True])
    with pytest.raises(ValueError, match='No values provided. Unable to determine type'):
        Vector.new_from_values([], [])
    with pytest.raises(ValueError, match='No values provided. Unable to determine type'):
        Vector.new_from_values([], [], size=10)
    with pytest.raises(ValueError, match='No indices provided. Unable to infer size'):
        Vector.new_from_values([], [], dtype=dtypes.INT64)
    u4 = Vector.new_from_values([], [], size=10, dtype=dtypes.INT64)
    u5 = Vector.new_from_type(dtypes.INT64, size=10)
    assert u4.isequal(u5, check_dtype=True)
=======
        Vector.from_values([0, 1, 1], [True, True, True])
>>>>>>> a700be07


def test_clear(v):
    v.clear()
    assert v.nvals == 0
    assert v.size == 7


def test_resize(v):
    pytest.xfail('Not implemented in GraphBLAS 1.2')


def test_size(v):
    assert v.size == 7


def test_nvals(v):
    assert v.nvals == 4


def test_rebuild(v):
    assert v.nvals == 4
    v.rebuild_from_values([0, 6], [1, 2])
    assert v.nvals == 2
    with pytest.raises(IndexOutOfBound):
        v.rebuild_from_values([0, 11], [1, 1])


def test_extract_values(v):
    idx, vals = v.to_values()
    assert idx == (1, 3, 4, 6)
    assert vals == (1, 1, 2, 0)


def test_extract_element(v):
    assert v[1].value == 1
    assert v[6].new() == 0


def test_set_element(v):
    assert v[0].value is None
    assert v[1].value == 1
    v[0] = 12
    v[1] << 9
    assert v[0].value == 12
    assert v[1].new() == 9


def test_remove_element(v):
    pytest.xfail('Not implemented in GraphBLAS 1.2')


def test_vxm(v, A):
    w = v.vxm(A, semiring.plus_times).new()
    result = Vector.from_values([0, 2, 3, 4, 5, 6], [3, 3, 0, 8, 14, 4])
    assert w.isequal(result)


def test_vxm_transpose(v, A):
    w = v.vxm(A.T, semiring.plus_times).new()
    result = Vector.from_values([0, 1, 6], [5, 16, 13])
    assert w.isequal(result)


def test_vxm_nonsquare(v):
    A = Matrix.from_values([0, 3], [0, 1], [10, 20], nrows=7, ncols=2)
    u = Vector.new(v.dtype, size=2)
    u().update(v.vxm(A, semiring.min_plus))
    result = Vector.from_values([1], [21])
    assert u.isequal(result)
    w1 = v.vxm(A, semiring.min_plus).new()
    assert w1.isequal(u)
    # Test the transpose case
    v2 = Vector.from_values([0, 1], [1, 2])
    w2 = v2.vxm(A.T, semiring.min_plus).new()
    assert w2.size == 7


def test_vxm_mask(v, A):
    val_mask = Vector.from_values([0, 1, 2, 3, 4], [True, False, False, True, True], size=7)
    struct_mask = Vector.from_values([0, 3, 4], [False, False, False], size=7)
    u = v.dup()
    u(struct_mask.S) << v.vxm(A, semiring.plus_times)
    result = Vector.from_values([0, 1, 3, 4, 6], [3, 1, 0, 8, 0], size=7)
    assert u.isequal(result)
    u = v.dup()
    u(~struct_mask.S) << v.vxm(A, semiring.plus_times)
    result2 = Vector.from_values([2, 3, 4, 5, 6], [3, 1, 2, 14, 4], size=7)
    assert u.isequal(result2)
    u = v.dup()
    u(replace=True, mask=val_mask.V) << v.vxm(A, semiring.plus_times)
    result3 = Vector.from_values([0, 3, 4], [3, 0, 8], size=7)
    assert u.isequal(result3)
    w = v.vxm(A, semiring.plus_times).new(mask=val_mask.V)
    assert w.isequal(result3)


def test_vxm_accum(v, A):
    v(binary.plus) << v.vxm(A, semiring.plus_times)
    result = Vector.from_values([0, 1, 2, 3, 4, 5, 6], [3, 1, 3, 1, 10, 14, 4], size=7)
    assert v.isequal(result)


def test_ewise_mult(v):
    # Binary, Monoid, and Semiring
    v2 = Vector.from_values([0, 3, 5, 6], [2, 3, 2, 1])
    result = Vector.from_values([3, 6], [3, 0])
    w = v.ewise_mult(v2, binary.times).new()
    assert w.isequal(result)
    w << v.ewise_mult(v2, monoid.times)
    assert w.isequal(result)
    w.update(v.ewise_mult(v2, semiring.plus_times))
    assert w.isequal(result)


def test_ewise_mult_change_dtype(v):
    # We want to divide by 2, converting ints to floats
    v2 = Vector.from_values([1, 3, 4, 6], [2, 2, 2, 2])
    assert v.dtype == dtypes.INT64
    assert v2.dtype == dtypes.INT64
    result = Vector.from_values([1, 3, 4, 6], [0.5, 0.5, 1.0, 0], dtype=dtypes.FP64)
    w = v.ewise_mult(v2, binary.cdiv[dtypes.FP64]).new()
    assert w.isequal(result), print(w.show())
    # Here is the potentially surprising way to do things
    # Division is still done with ints, but results are then stored as floats
    result2 = Vector.from_values([1, 3, 4, 6], [0.0, 0.0, 1.0, 0.0], dtype=dtypes.FP64)
    w2 = v.ewise_mult(v2, binary.cdiv).new(dtype=dtypes.FP64)
    assert w2.isequal(result2), print(w2.show())
    # Try with boolean dtype via auto-conversion
    result3 = Vector.from_values([1, 3, 4, 6], [True, True, False, True])
    w3 = v.ewise_mult(v2, binary.lt).new()
    assert w3.isequal(result3), print(w3.show())


def test_ewise_add(v):
    # Binary, Monoid, and Semiring
    v2 = Vector.from_values([0, 3, 5, 6], [2, 3, 2, 1])
    result = Vector.from_values([0, 1, 3, 4, 5, 6], [2, 1, 3, 2, 2, 1])
    with pytest.raises(TypeError, match="require_monoid"):
        v.ewise_add(v2, binary.max)
    w = v.ewise_add(v2, binary.max, require_monoid=False).new()
    assert w.isequal(result)
    w.update(v.ewise_add(v2, monoid.max))
    assert w.isequal(result)
    w << v.ewise_add(v2, semiring.max_times)
    assert w.isequal(result)


def test_extract(v):
    w = Vector.new(v.dtype, 3)
    result = Vector.from_values([0, 1], [1, 1], size=3)
    w << v[[1, 3, 5]]
    assert w.isequal(result)
    w() << v[1::2]
    assert w.isequal(result)
    w2 = v[1::2].new()
    assert w2.isequal(w)


def test_assign(v):
    u = Vector.from_values([0, 2], [9, 8])
    result = Vector.from_values([0, 1, 3, 4, 6], [9, 1, 1, 8, 0])
    w = v.dup()
    w[[0, 2, 4]] = u
    assert w.isequal(result)
    w = v.dup()
    w[:5:2] << u
    assert w.isequal(result)


def test_assign_scalar(v):
    result = Vector.from_values([1, 3, 4, 5, 6], [9, 9, 2, 9, 0])
    w = v.dup()
    w[[1, 3, 5]] = 9
    assert w.isequal(result)
    w = v.dup()
    w[1::2] = 9
    assert w.isequal(result)
    w = Vector.from_values([0, 1, 2], [1, 1, 1])
    s = Scalar.from_value(9)
    w[:] = s
    assert w.isequal(Vector.from_values([0, 1, 2], [9, 9, 9]))


def test_assign_scalar_mask(v):
    mask = Vector.from_values([1, 2, 5, 6], [0, 0, 1, 0])
    result = Vector.from_values([1, 3, 4, 5, 6], [1, 1, 2, 5, 0])
    w = v.dup()
    w[:](mask.V) << 5
    assert w.isequal(result)
    result2 = Vector.from_values([0, 1, 2, 3, 4, 6], [5, 5, 5, 5, 5, 5])
    w = v.dup()
    w[:](~mask.V) << 5
    assert w.isequal(result2)
    result3 = Vector.from_values([1, 2, 3, 4, 5, 6], [5, 5, 1, 2, 5, 5])
    w = v.dup()
    w[:](mask.S) << 5
    assert w.isequal(result3)
    result4 = Vector.from_values([0, 1, 3, 4, 6], [5, 1, 5, 5, 0])
    w = v.dup()
    w[:](~mask.S) << 5
    assert w.isequal(result4)


def test_apply(v):
    result = Vector.from_values([1, 3, 4, 6], [-1, -1, -2, 0])
    w = v.apply(unary.ainv).new()
    assert w.isequal(result)


def test_apply_binary(v):
    # Test bind-first and bind-second
    pytest.xfail('Not implemented in GraphBLAS 1.2')


def test_reduce(v):
    s = v.reduce(monoid.plus).new()
    assert s == 4
    # Test accum
    s(accum=binary.times) << v.reduce(monoid.plus)
    assert s == 16


def test_simple_assignment(v):
    # w[:] = v
    w = Vector.new(v.dtype, v.size)
    w << v
    assert w.isequal(v)


def test_isequal(v):
    assert v.isequal(v)
    u = Vector.from_values([1], [1])
    assert not u.isequal(v)
    u2 = Vector.from_values([1], [1], size=7)
    assert not u2.isequal(v)
    u3 = Vector.from_values([1, 3, 4, 6], [1., 1., 2., 0.])
    assert not u3.isequal(v, check_dtype=True), 'different datatypes are not equal'
    u4 = Vector.from_values([1, 3, 4, 6], [1., 1+1e-9, 1.999999999999, 0.])
    assert not u4.isequal(v)


def test_isclose(v):
    assert v.isclose(v)
    u = Vector.from_values([1], [1])  # wrong size
    assert not u.isclose(v)
    u2 = Vector.from_values([1], [1], size=7)  # missing values
    assert not u2.isclose(v)
    u3 = Vector.from_values([1, 2, 3, 4, 6], [1, 1, 1, 2, 0], size=7)  # extra values
    assert not u3.isclose(v)
    u4 = Vector.from_values([1, 3, 4, 6], [1., 1., 2., 0.])
    assert not u4.isclose(v, check_dtype=True), 'different datatypes are not equal'
    u5 = Vector.from_values([1, 3, 4, 6], [1., 1 + 1e-9, 1.999999999999, 0.])
    assert u5.isclose(v)
    u6 = Vector.from_values([1, 3, 4, 6], [1., 1 + 1e-4, 1.99999, 0.])
    assert u6.isclose(v, rel_tol=1e-3)


def test_binary_op(v):
    v2 = v.dup()
    v2[1] = 0
    w = v.ewise_mult(v2, binary.gt).new()
    result = Vector.from_values([1, 3, 4, 6], [True, False, False, False])
    assert w.dtype == 'BOOL'
    assert w.isequal(result)


def test_accum_must_be_binaryop(v):
    with pytest.raises(TypeError):
        v(accum=monoid.plus) << v.ewise_mult(v)


def test_mask_must_be_value_or_structure(v):
    with pytest.raises(TypeError):
        v(mask=v) << v.ewise_mult(v)<|MERGE_RESOLUTION|>--- conflicted
+++ resolved
@@ -58,20 +58,16 @@
     assert u3[1].value == 6  # 2*3
     with pytest.raises(ValueError, match='Duplicate indices found'):
         # Duplicate indices requires a dup_op
-<<<<<<< HEAD
-        Vector.new_from_values([0, 1, 1], [True, True, True])
+        Vector.from_values([0, 1, 1], [True, True, True])
     with pytest.raises(ValueError, match='No values provided. Unable to determine type'):
-        Vector.new_from_values([], [])
+        Vector.from_values([], [])
     with pytest.raises(ValueError, match='No values provided. Unable to determine type'):
-        Vector.new_from_values([], [], size=10)
+        Vector.from_values([], [], size=10)
     with pytest.raises(ValueError, match='No indices provided. Unable to infer size'):
-        Vector.new_from_values([], [], dtype=dtypes.INT64)
-    u4 = Vector.new_from_values([], [], size=10, dtype=dtypes.INT64)
-    u5 = Vector.new_from_type(dtypes.INT64, size=10)
+        Vector.from_values([], [], dtype=dtypes.INT64)
+    u4 = Vector.from_values([], [], size=10, dtype=dtypes.INT64)
+    u5 = Vector.new(dtypes.INT64, size=10)
     assert u4.isequal(u5, check_dtype=True)
-=======
-        Vector.from_values([0, 1, 1], [True, True, True])
->>>>>>> a700be07
 
 
 def test_clear(v):
