import itertools
import numpy as np
from . import ffi, lib, backend, binary, monoid, semiring
from .base import BaseExpression, BaseType, call, _Pointer
from .dtypes import lookup_dtype, unify, UINT64
from .exceptions import check_status, NoValue
from .expr import AmbiguousAssignOrExtract, IndexerResolver, Updater, _CArray
from .mask import StructuralMask, ValueMask
from .ops import get_typed_op
from .scalar import Scalar, ScalarExpression, _CScalar

ffi_new = ffi.new


class Vector(BaseType):
    """
    GraphBLAS Sparse Vector
    High-level wrapper around GrB_Vector type
    """

    _name_counter = itertools.count()

    def __init__(self, gb_obj, dtype, *, name=None):
        if name is None:
            name = f"v_{next(Vector._name_counter)}"
        self._size = None
        super().__init__(gb_obj, dtype, name)

    def __del__(self):
        gb_obj = getattr(self, "gb_obj", None)
        if gb_obj is not None:
            # it's difficult/dangerous to record the call, b/c `self.name` may not exist
            check_status(lib.GrB_Vector_free(gb_obj))

    def __repr__(self, mask=None):
        from .formatting import format_vector
        from .recorder import skip_record

        with skip_record:
            return format_vector(self, mask=mask)

    def _repr_html_(self, mask=None):
        from .formatting import format_vector_html
        from .recorder import skip_record

        with skip_record:
            return format_vector_html(self, mask=mask)

    @property
    def S(self):
        return StructuralMask(self)

    @property
    def V(self):
        return ValueMask(self)

    def __delitem__(self, keys):
        del Updater(self)[keys]

    def __getitem__(self, keys):
        resolved_indexes = IndexerResolver(self, keys)
        return AmbiguousAssignOrExtract(self, resolved_indexes)

    def __setitem__(self, keys, delayed):
        Updater(self)[keys] = delayed

    def isequal(self, other, *, check_dtype=False):
        """
        Check for exact equality (same size, same empty values)
        If `check_dtype` is True, also checks that dtypes match
        For equality of floating point Vectors, consider using `isclose`
        """
        self._expect_type(other, Vector, within="isequal", argname="other")
        if check_dtype and self.dtype != other.dtype:
            return False
        if self._size != other._size:
            return False
        if self._nvals != other._nvals:
            return False
        if check_dtype:
            # dtypes are equivalent, so not need to unify
            common_dtype = self.dtype
        else:
            common_dtype = unify(self.dtype, other.dtype)

        matches = Vector.new(bool, self._size, name="v_isequal")
        matches << self.ewise_mult(other, binary.eq[common_dtype])
        # ewise_mult performs intersection, so nvals will indicate mismatched empty values
        if matches._nvals != self._nvals:
            return False

        # Check if all results are True
        return matches.reduce(monoid.land).value

    def isclose(self, other, *, rel_tol=1e-7, abs_tol=0.0, check_dtype=False):
        """
        Check for approximate equality (including same size and empty values)
        If `check_dtype` is True, also checks that dtypes match
        Closeness check is equivalent to `abs(a-b) <= max(rel_tol * max(abs(a), abs(b)), abs_tol)`
        """
        self._expect_type(other, Vector, within="isclose", argname="other")
        if check_dtype and self.dtype != other.dtype:
            return False
        if self._size != other._size:
            return False
        if self._nvals != other._nvals:
            return False

        matches = self.ewise_mult(other, binary.isclose(rel_tol, abs_tol)).new(
            dtype=bool, name="M_isclose"
        )
        # ewise_mult performs intersection, so nvals will indicate mismatched empty values
        if matches._nvals != self._nvals:
            return False

        # Check if all results are True
        return matches.reduce(monoid.land).value

    @property
    def size(self):
        n = ffi_new("GrB_Index*")
        scalar = Scalar(n, UINT64, name="s_size", empty=True)  # Actually GrB_Index dtype
        call("GrB_Vector_size", (_Pointer(scalar), self))
        return n[0]

    @property
    def shape(self):
        return (self._size,)

    @property
    def nvals(self):
        n = ffi_new("GrB_Index*")
        scalar = Scalar(n, UINT64, name="s_nvals", empty=True)  # Actually GrB_Index dtype
        call("GrB_Vector_nvals", (_Pointer(scalar), self))
        return n[0]

    @property
    def _nvals(self):
        """Like nvals, but doesn't record calls"""
        n = ffi_new("GrB_Index*")
        check_status(lib.GrB_Vector_nvals(n, self.gb_obj[0]))
        return n[0]

    def clear(self):
        call("GrB_Vector_clear", [self])

    def resize(self, size):
        size = _CScalar(size)
        call("GrB_Vector_resize", (self, size))
        self._size = size.scalar.value

    def to_values(self, *, dtype=None):
        """
        GrB_Vector_extractTuples
        Extract the indices and values as a 2-tuple of numpy arrays
        """
        if dtype is None:
            dtype = self.dtype
        else:
            dtype = lookup_dtype(dtype)
        nvals = self._nvals
        indices = _CArray(nvals, name="&index_array")
        values = _CArray(nvals, ctype=self.dtype.c_type, name="&values_array")
        n = ffi_new("GrB_Index*")
<<<<<<< HEAD
        n[0] = self.nvals
        func = libget(f"GrB_Vector_extractTuples_{self.dtype.name}")
        check_status(func(indices, values, n, self.gb_obj[0]))
        return (
            np.frombuffer(ffi.buffer(indices), dtype=np.uint64),
            np.frombuffer(ffi.buffer(values), dtype=self.dtype.np_type),
        )

    def build(self, indices, values, *, dup_op=None, clear=False, size=None):
        np_index = isinstance(indices, np.ndarray)
        if not np_index and not isinstance(indices, (tuple, list)):
=======
        scalar = Scalar(n, UINT64, name="s_nvals", empty=True)  # Actually GrB_Index dtype
        scalar.value = nvals
        call(f"GrB_Vector_extractTuples_{dtype.name}", (indices, values, _Pointer(scalar), self))
        return tuple(indices._carg), tuple(values._carg)

    def build(self, indices, values, *, dup_op=None, clear=False):
        # TODO: add `size` option once .resize is available
        # We could also accept `dtype` keyword to match the dtype of `values`
        if not isinstance(indices, (tuple, list)):
>>>>>>> 03172d31
            indices = tuple(indices)
        np_value = isinstance(values, np.ndarray)
        if not np_value and not isinstance(values, (tuple, list)):
            values = tuple(values)
        n = len(values)
        if len(indices) != n:
            raise ValueError(
                f"`indices` and `values` lengths must match: {len(indices)} != {len(values)}"
            )
        if clear:
            self.clear()
        if size is not None:
            self.resize(size)
        if n <= 0:
            return

        dup_op_given = dup_op is not None
        if not dup_op_given:
            dup_op = binary.plus
        dup_op = get_typed_op(dup_op, self.dtype)
        self._expect_op(dup_op, "BinaryOp", within="build", argname="dup_op")

<<<<<<< HEAD
        if np_index:
            uindices = indices.astype(np.uint64, copy=False)
            indices = ffi.cast("GrB_Index*", ffi.from_buffer(uindices))
        else:
            indices = ffi_new("GrB_Index[]", indices)
        if np_value:
            verified_values = values.astype(self.dtype.np_type, copy=False)
            values = ffi.cast(f"{self.dtype.c_type}*", ffi.from_buffer(verified_values))
        else:
            values = ffi_new(f"{self.dtype.c_type}[]", values)
        # Push values into w
        func = libget(f"GrB_Vector_build_{self.dtype.name}")
        check_status(func(self.gb_obj[0], indices, values, n, dup_op.gb_obj))
        # Check for duplicates when dup_op was not provided
        if not dup_op_given and self.nvals < n:
=======
        indices = _CArray(indices)
        values = _CArray(values, ctype=self.dtype.c_type)
        call(f"GrB_Vector_build_{self.dtype.name}", (self, indices, values, _CScalar(n), dup_op))

        # Check for duplicates when dup_op was not provided
        if not dup_op_given and self._nvals < n:
>>>>>>> 03172d31
            raise ValueError("Duplicate indices found, must provide `dup_op` BinaryOp")

    def dup(self, *, dtype=None, mask=None, name=None):
        """
        GrB_Vector_dup
        Create a new Vector by duplicating this one
        """
        if dtype is not None or mask is not None:
            if dtype is None:
                dtype = self.dtype
            rv = Vector.new(dtype, size=self._size, name=name)
            rv(mask=mask)[:] << self
        else:
            new_vec = ffi_new("GrB_Vector*")
            rv = Vector(new_vec, self.dtype, name=name)
            call("GrB_Vector_dup", (_Pointer(rv), self))
        rv._size = self._size
        return rv

    @classmethod
    def new(cls, dtype, size=0, *, name=None):
        """
        GrB_Vector_new
        Create a new empty Vector from the given type and size
        """
        new_vector = ffi_new("GrB_Vector*")
        dtype = lookup_dtype(dtype)
        rv = cls(new_vector, dtype, name=name)
        if type(size) is not _CScalar:
            size = _CScalar(size)
        call("GrB_Vector_new", (_Pointer(rv), dtype, size))
        rv._size = size.scalar.value
        return rv

    @classmethod
    def from_values(cls, indices, values, *, size=None, dup_op=None, dtype=None, name=None):
        """Create a new Vector from the given lists of indices and values.  If
        size is not provided, it is computed from the max index found.
        """
        iarr = indices
        varr = values
        if not isinstance(iarr, np.ndarray):
            if not isinstance(indices, (list, tuple)):
                indices = tuple(indices)
            iarr = np.array(indices)
        if not isinstance(varr, np.ndarray):
            if not isinstance(values, (list, tuple)):
                values = tuple(values)
            varr = np.array(values)

        if dtype is None:
            if len(varr) <= 0:
                raise ValueError("No values provided. Unable to determine type.")
            dtype = varr.dtype
            if dtype == object:
                raise ValueError("Unable to convert values to a usable dtype")
        dtype = lookup_dtype(dtype)
        # Compute size if not provided
        if size is None:
            if len(iarr) <= 0:
                raise ValueError("No indices provided. Unable to infer size.")
            size = int(iarr.max() + 1)
        if len(iarr) > 0 and "int" not in iarr.dtype.name:
            raise ValueError(f"indices must be integers, not {iarr.dtype.name}")
        # Create the new vector
        w = cls.new(dtype, size, name=name)
        # Add the data
        # This needs to be the original data to get proper error messages
        w.build(indices, values, dup_op=dup_op)
        return w

    @property
    def _carg(self):
        return self.gb_obj[0]

    #########################################################
    # Delayed methods
    #
    # These return a delayed expression object which must be passed
    # to update to trigger a call to GraphBLAS
    #########################################################

    def ewise_add(self, other, op=monoid.plus, *, require_monoid=True):
        """
        GrB_eWiseAdd_Vector

        Result will contain the union of indices from both Vectors.

        Default op is monoid.plus.

        Unless explicitly disabled, this method requires a monoid (directly or from a semiring).
        The reason for this is that binary operators can create very confusing behavior when
        only one of the two elements is present.

        Examples:
            - binary.minus where left=N/A and right=4 yields 4 rather than -4 as might be expected
            - binary.gt where left=N/A and right=4 yields True
            - binary.gt where left=N/A and right=0 yields False

        The behavior is caused by grabbing the non-empty value and using it directly without
        performing any operation. In the case of `gt`, the non-empty value is cast to a boolean.
        For these reasons, users are required to be explicit when choosing this surprising behavior.
        """
        method_name = "ewise_add"
        self._expect_type(other, Vector, within=method_name, argname="other")
        op = get_typed_op(op, self.dtype, other.dtype)
        if require_monoid:
            self._expect_op(
                op,
                ("Monoid", "Semiring"),
                within=method_name,
                argname="op",
                extra_message="A BinaryOp may be given if require_monoid keyword is False",
            )
        else:
            self._expect_op(
                op, ("BinaryOp", "Monoid", "Semiring"), within=method_name, argname="op"
            )
        expr = VectorExpression(
            method_name,
            f"GrB_eWiseAdd_Vector_{op.opclass}",
            [self, other],
            op=op,
        )
        if self._size != other._size:
            expr.new(name="")  # incompatible shape; raise now
        return expr

    def ewise_mult(self, other, op=binary.times):
        """
        GrB_eWiseMult_Vector

        Result will contain the intersection of indices from both Vectors
        Default op is binary.times
        """
        method_name = "ewise_add"
        self._expect_type(other, Vector, within=method_name, argname="other")
        op = get_typed_op(op, self.dtype, other.dtype)
        self._expect_op(op, ("BinaryOp", "Monoid", "Semiring"), within=method_name, argname="op")
        expr = VectorExpression(
            method_name,
            f"GrB_eWiseMult_Vector_{op.opclass}",
            [self, other],
            op=op,
        )
        if self._size != other._size:
            expr.new(name="")  # incompatible shape; raise now
        return expr

    def vxm(self, other, op=semiring.plus_times):
        """
        GrB_vxm
        Vector-Matrix multiplication. Result is a Vector.
        Default op is semiring.plus_times
        """
        from .matrix import Matrix, TransposedMatrix

        method_name = "vxm"
        self._expect_type(other, (Matrix, TransposedMatrix), within=method_name, argname="other")
        op = get_typed_op(op, self.dtype, other.dtype)
        self._expect_op(op, "Semiring", within=method_name, argname="op")
        expr = VectorExpression(
            method_name,
            "GrB_vxm",
            [self, other],
            op=op,
            size=other._ncols,
            bt=other._is_transposed,
        )
        if self._size != other._nrows:
            expr.new(name="")  # incompatible shape; raise now
        return expr

    def apply(self, op, *, left=None, right=None):
        """
        GrB_Vector_apply
        Apply UnaryOp to each element of the calling Vector
        A BinaryOp can also be applied if a scalar is passed in as `left` or `right`,
            effectively converting a BinaryOp into a UnaryOp
        """
        method_name = "apply"
        extra_message = (
            "apply only accepts UnaryOp with no scalars or BinaryOp with `left` or `right` scalar."
        )
        if left is None and right is None:
            op = get_typed_op(op, self.dtype)
            self._expect_op(
                op,
                "UnaryOp",
                within=method_name,
                argname="op",
                extra_message=extra_message,
            )
            cfunc_name = "GrB_Vector_apply"
            args = [self]
            expr_repr = None
        elif right is None:
            try:
                left = _CScalar(left)
            except TypeError:
                self._expect_type(
                    left,
                    Scalar,
                    within=method_name,
                    keyword_name="left",
                    extra_message="Literal scalars also accepted.",
                )
            op = get_typed_op(op, self.dtype, left.dtype)
            self._expect_op(
                op,
                "BinaryOp",
                within=method_name,
                argname="op",
                extra_message=extra_message,
            )
            cfunc_name = f"GrB_Vector_apply_BinaryOp1st_{left.dtype}"
            args = [left, self]
            expr_repr = "{1.name}.apply({op}, left={0})"
        elif left is None:
            try:
                right = _CScalar(right)
            except TypeError:
                self._expect_type(
                    right,
                    Scalar,
                    within=method_name,
                    keyword_name="right",
                    extra_message="Literal scalars also accepted.",
                )
            op = get_typed_op(op, self.dtype, right.dtype)
            self._expect_op(
                op,
                "BinaryOp",
                within=method_name,
                argname="op",
                extra_message=extra_message,
            )
            cfunc_name = f"GrB_Vector_apply_BinaryOp2nd_{right.dtype}"
            args = [self, right]
            expr_repr = "{0.name}.apply({op}, right={1})"
        else:
            raise TypeError("Cannot provide both `left` and `right` to apply")
        return VectorExpression(
            method_name,
            cfunc_name,
            args,
            op=op,
            expr_repr=expr_repr,
            size=self._size,
        )

    def reduce(self, op=monoid.plus):
        """
        GrB_Vector_reduce
        Reduce all values into a scalar
        Default op is monoid.lor for boolean and monoid.plus otherwise
        """
        method_name = "reduce_scalar"
        op = get_typed_op(op, self.dtype)
        self._expect_op(op, "Monoid", within=method_name, argname="op")
        return ScalarExpression(
            method_name,
            "GrB_Vector_reduce_{output_dtype}",
            [self],
            op=op,  # to be determined later
        )

    ##################################
    # Extract and Assign index methods
    ##################################
    def _extract_element(self, resolved_indexes, dtype=None, name="s_extract"):
        if dtype is None:
            dtype = self.dtype
        else:
            dtype = lookup_dtype(dtype)
        index, _ = resolved_indexes.indices[0]
        result = Scalar.new(dtype, name=name)
        try:
            call(f"GrB_Vector_extractElement_{dtype}", (_Pointer(result), self, index))
        except NoValue:
            pass
        else:
            result._is_empty = False
        return result

    def _prep_for_extract(self, resolved_indexes):
        index, isize = resolved_indexes.indices[0]
        return VectorExpression(
            "__getitem__",
            "GrB_Vector_extract",
            [self, index, isize],
            expr_repr="{0.name}[[{2} elements]]",
            size=isize,
            dtype=self.dtype,
        )

    def _assign_element(self, resolved_indexes, value):
        index, _ = resolved_indexes.indices[0]
        try:
            value = _CScalar(value)
        except TypeError:
            self._expect_type(
                value,
                Scalar,
                within="__setitem__",
                argname="value",
                extra_message="Literal scalars also accepted.",
            )
        # should we cast?
        call(f"GrB_Vector_setElement_{value.dtype}", (self, value, index))

    def _prep_for_assign(self, resolved_indexes, value):
        method_name = "__setitem__"
        index, isize = resolved_indexes.indices[0]
        if type(value) is Vector:
            cfunc_name = "GrB_Vector_assign"
            expr_repr = "[[{2} elements]] = {0.name}"
        else:
            try:
                value = _CScalar(value)
            except TypeError:
                self._expect_type(
                    value,
                    (Scalar, Vector),
                    within=method_name,
                    argname="value",
                    extra_message="Literal scalars also accepted.",
                )
            cfunc_name = f"GrB_Vector_assign_{value.dtype}"
            expr_repr = "[[{2} elements]] = {0}"
        return VectorExpression(
            method_name,
            cfunc_name,
            [value, index, isize],
            expr_repr=expr_repr,
            size=self._size,
            dtype=self.dtype,
        )

    def _delete_element(self, resolved_indexes):
        index, _ = resolved_indexes.indices[0]
        call("GrB_Vector_removeElement", (self, index))

    if backend == "pygraphblas":

        def to_pygraphblas(self):
            """Convert to a new `pygraphblas.Vector`

            This does not copy data.

            This gives control of the underlying GraphBLAS object to `pygraphblas`.
            This means operations on the current `grblas` object will fail!
            """
            import pygraphblas as pg

            vector = pg.Vector(self.gb_obj, pg.types.gb_type_to_type(self.dtype.gb_obj))
            self.gb_obj = ffi.NULL
            return vector

        @classmethod
        def from_pygraphblas(cls, vector):
            """Convert a `pygraphblas.Vector` to a new `grblas.Vector`

            This does not copy data.

            This gives control of the underlying GraphBLAS object to `grblas`.
            This means operations on the original `pygraphblas` object will fail!
            """
            dtype = lookup_dtype(vector.gb_type)
            rv = cls(vector.vector, dtype)
            rv._size = vector.size
            vector.vector = ffi.NULL
            return rv


class VectorExpression(BaseExpression):
    output_type = Vector

    def __init__(
        self,
        method_name,
        cfunc_name,
        args,
        *,
        at=False,
        bt=False,
        op=None,
        dtype=None,
        expr_repr=None,
        size=None,
    ):
        super().__init__(
            method_name,
            cfunc_name,
            args,
            at=at,
            bt=bt,
            op=op,
            dtype=dtype,
            expr_repr=expr_repr,
        )
        if size is None:
            size = args[0]._size
        self.size = self._size = size

    def construct_output(self, dtype=None, *, name=None):
        if dtype is None:
            dtype = self.dtype
        return Vector.new(dtype, self._size, name=name)

    def __repr__(self):
        from .formatting import format_vector_expression

        return format_vector_expression(self)

    def _repr_html_(self):
        from .formatting import format_vector_expression_html

        return format_vector_expression_html(self)<|MERGE_RESOLUTION|>--- conflicted
+++ resolved
@@ -162,29 +162,18 @@
         indices = _CArray(nvals, name="&index_array")
         values = _CArray(nvals, ctype=self.dtype.c_type, name="&values_array")
         n = ffi_new("GrB_Index*")
-<<<<<<< HEAD
-        n[0] = self.nvals
-        func = libget(f"GrB_Vector_extractTuples_{self.dtype.name}")
-        check_status(func(indices, values, n, self.gb_obj[0]))
-        return (
-            np.frombuffer(ffi.buffer(indices), dtype=np.uint64),
-            np.frombuffer(ffi.buffer(values), dtype=self.dtype.np_type),
-        )
-
-    def build(self, indices, values, *, dup_op=None, clear=False, size=None):
-        np_index = isinstance(indices, np.ndarray)
-        if not np_index and not isinstance(indices, (tuple, list)):
-=======
         scalar = Scalar(n, UINT64, name="s_nvals", empty=True)  # Actually GrB_Index dtype
         scalar.value = nvals
         call(f"GrB_Vector_extractTuples_{dtype.name}", (indices, values, _Pointer(scalar), self))
-        return tuple(indices._carg), tuple(values._carg)
-
-    def build(self, indices, values, *, dup_op=None, clear=False):
-        # TODO: add `size` option once .resize is available
-        # We could also accept `dtype` keyword to match the dtype of `values`
-        if not isinstance(indices, (tuple, list)):
->>>>>>> 03172d31
+        return (
+            np.frombuffer(ffi.buffer(indices._carg), dtype=np.uint64),
+            np.frombuffer(ffi.buffer(values._carg), dtype=dtype.np_type),
+        )
+
+    def build(self, indices, values, *, dup_op=None, clear=False, size=None):
+        # TODO: accept `dtype` keyword to match the dtype of `values`?
+        np_index = isinstance(indices, np.ndarray)
+        if not np_index and not isinstance(indices, (tuple, list)):
             indices = tuple(indices)
         np_value = isinstance(values, np.ndarray)
         if not np_value and not isinstance(values, (tuple, list)):
@@ -207,30 +196,20 @@
         dup_op = get_typed_op(dup_op, self.dtype)
         self._expect_op(dup_op, "BinaryOp", within="build", argname="dup_op")
 
-<<<<<<< HEAD
         if np_index:
             uindices = indices.astype(np.uint64, copy=False)
-            indices = ffi.cast("GrB_Index*", ffi.from_buffer(uindices))
-        else:
-            indices = ffi_new("GrB_Index[]", indices)
+            indices = _CArray(uindices, from_buffer=True)
+        else:
+            indices = _CArray(indices)
         if np_value:
             verified_values = values.astype(self.dtype.np_type, copy=False)
-            values = ffi.cast(f"{self.dtype.c_type}*", ffi.from_buffer(verified_values))
-        else:
-            values = ffi_new(f"{self.dtype.c_type}[]", values)
-        # Push values into w
-        func = libget(f"GrB_Vector_build_{self.dtype.name}")
-        check_status(func(self.gb_obj[0], indices, values, n, dup_op.gb_obj))
-        # Check for duplicates when dup_op was not provided
-        if not dup_op_given and self.nvals < n:
-=======
-        indices = _CArray(indices)
-        values = _CArray(values, ctype=self.dtype.c_type)
+            values = _CArray(verified_values, ctype=self.dtype.c_type, from_buffer=True)
+        else:
+            values = _CArray(values, ctype=self.dtype.c_type)
         call(f"GrB_Vector_build_{self.dtype.name}", (self, indices, values, _CScalar(n), dup_op))
 
         # Check for duplicates when dup_op was not provided
         if not dup_op_given and self._nvals < n:
->>>>>>> 03172d31
             raise ValueError("Duplicate indices found, must provide `dup_op` BinaryOp")
 
     def dup(self, *, dtype=None, mask=None, name=None):
