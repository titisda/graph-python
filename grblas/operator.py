import inspect
import itertools
import re
import numpy as np
import numba
from collections.abc import Mapping
from functools import lru_cache
from types import FunctionType, ModuleType
from . import ffi, lib, unary, binary, monoid, semiring, op
from .dtypes import lookup_dtype, unify, INT8, _sample_values, _supports_complex
from .exceptions import UdfParseError, check_status_carg
from .expr import InfixExprBase
from .utils import libget

ffi_new = ffi.new
UNKNOWN_OPCLASS = "UnknownOpClass"


def _normalize_type(type_):
    return lookup_dtype(type_).name


class OpPath:
    def __init__(self, parent, name):
        self._parent = parent
        self._name = name


def _call_op(op, left, right=None, **kwargs):
    if right is None:
        if isinstance(left, InfixExprBase):
            # op(A & B), op(A | B), op(A @ B)
            return getattr(left.left, left.method_name)(left.right, op, **kwargs)
        if find_opclass(op)[1] == "Semiring":
            raise TypeError(
                f"Bad type when calling {op!r}.  Got type: {type(left)}.\n"
                f"Expected an infix expression, such as: {op!r}(A @ B)"
            )
        raise TypeError(
            f"Bad type when calling {op!r}.  Got type: {type(left)}.\n"
            "Expected an infix expression or an apply with a Vector or Matrix and a scalar:\n"
            f"    - {op!r}(A & B)\n"
            f"    - {op!r}(A, 1)\n"
            f"    - {op!r}(1, A)"
        )

    # op(A, 1) -> apply (or select once available)
    from .vector import Vector
    from .matrix import Matrix, TransposedMatrix

    if type(left) in {Vector, Matrix, TransposedMatrix}:
        return left.apply(op, right=right, **kwargs)
    elif type(right) in {Vector, Matrix, TransposedMatrix}:
        return right.apply(op, left=left, **kwargs)
    raise TypeError(
        f"Bad types when calling {op!r}.  Got types: {type(left)}, {type(right)}.\n"
        "Expected an infix expression or an apply with a Vector or Matrix and a scalar:\n"
        f"    - {op!r}(A & B)\n"
        f"    - {op!r}(A, 1)\n"
        f"    - {op!r}(1, A)"
    )


class TypedOpBase:
    __slots__ = "parent", "name", "type", "return_type", "gb_obj", "gb_name", "__weakref__"

    def __init__(self, parent, name, type_, return_type, gb_obj, gb_name):
        self.parent = parent
        self.name = name
        self.type = _normalize_type(type_)
        self.return_type = _normalize_type(return_type)
        self.gb_obj = gb_obj
        self.gb_name = gb_name

    def __repr__(self):
        classname = self.opclass.lower()
        if classname.endswith("op"):
            classname = classname[:-2]
        return f"{classname}.{self.name}[{self.type}]"

    @property
    def _carg(self):
        return self.gb_obj


class TypedBuiltinUnaryOp(TypedOpBase):
    __slots__ = ()
    opclass = "UnaryOp"

    def __call__(self, val):
        from .vector import Vector
        from .matrix import Matrix, TransposedMatrix

        if type(val) in {Vector, Matrix, TransposedMatrix}:
            return val.apply(self)
        raise TypeError(
            f"Bad type when calling {self!r}.\n"
            "    - Expected type: Vector, Matrix, TransposedMatrix.\n"
            f"    - Got: {type(val)}.\n"
            "Calling a UnaryOp is syntactic sugar for calling apply.  "
            f"For example, `A.apply({self!r})` is the same as `{self!r}(A)`."
        )


class TypedBuiltinBinaryOp(TypedOpBase):
    __slots__ = ()
    opclass = "BinaryOp"

    def __call__(self, left, right=None, *, require_monoid=None):
        if require_monoid is not None:
            if right is not None:
                raise TypeError(
                    f"Bad keyword argument `require_monoid=` when calling {self!r}.\n"
                    "require_monoid keyword may only be used when performing an ewise_add.\n"
                    f"For example: {self!r}(A | B, require_monoid=False)."
                )
            return _call_op(self, left, require_monoid=require_monoid)
        return _call_op(self, left, right)

    @property
    def monoid(self):
        rv = getattr(monoid, self.name, None)
        if rv is not None and self.type in rv._typed_ops:
            return rv[self.type]


class TypedBuiltinMonoid(TypedOpBase):
    __slots__ = "_identity"
    opclass = "Monoid"

    def __init__(self, parent, name, type_, return_type, gb_obj, gb_name):
        super().__init__(parent, name, type_, return_type, gb_obj, gb_name)
        self._identity = None

    def __call__(self, left, right=None):
        return _call_op(self, left, right)

    @property
    def identity(self):
        if self._identity is None:
            from .recorder import skip_record
            from .vector import Vector

            with skip_record:
                self._identity = Vector.new(size=1, dtype=self.type, name="").reduce(self).value
        return self._identity

    @property
    def binaryop(self):
        return getattr(binary, self.name)[self.type]


class TypedBuiltinSemiring(TypedOpBase):
    __slots__ = ()
    opclass = "Semiring"

    def __call__(self, left, right=None):
        if right is not None:
            raise TypeError(
                f"Bad types when calling {self!r}.  Got types: {type(left)}, {type(right)}.\n"
                f"Expected an infix expression, such as: {self!r}(A @ B)"
            )
        return _call_op(self, left)

    @property
    def binaryop(self):
        return getattr(binary, self.name.split("_", 1)[1])[self.type]

    @property
    def monoid(self):
        monoid_name, binary_name = self.name.split("_", 1)
        binop = getattr(binary, binary_name)[self.type]
        val = getattr(monoid, monoid_name)
        if binop.return_type not in val.types and binary_name in {"land", "lor", "lxor", "lxnor"}:
            # e.g., with `plus_land`, `land` always returns a BOOL, but `plus` doesn't
            # operate on BOOL, so assume the return of `land` is coerced.
            return val[self.type]
        return val[binop.return_type]


class TypedUserUnaryOp(TypedOpBase):
    __slots__ = "orig_func", "numba_func"
    opclass = "UnaryOp"

    def __init__(self, parent, name, type_, return_type, gb_obj, orig_func, numba_func):
        super().__init__(parent, name, type_, return_type, gb_obj, f"{name}_{type_}")
        self.orig_func = orig_func
        self.numba_func = numba_func

    __call__ = TypedBuiltinUnaryOp.__call__


class TypedUserBinaryOp(TypedOpBase):
    __slots__ = "orig_func", "numba_func", "_monoid"
    opclass = "BinaryOp"

    def __init__(self, parent, name, type_, return_type, gb_obj, orig_func, numba_func):
        super().__init__(parent, name, type_, return_type, gb_obj, f"{name}_{type_}")
        self.orig_func = orig_func
        self.numba_func = numba_func
        self._monoid = None

    @property
    def monoid(self):
        if self._monoid is None and not self.parent._anonymous:
            monoid = Monoid._find(self.name)
            if monoid is not None and self.type in monoid._typed_ops:  # pragma: no cover
                # This may be used by grblas.binary.numpy objects
                self._monoid = monoid[self.type]
        return self._monoid

    __call__ = TypedBuiltinBinaryOp.__call__


class TypedUserMonoid(TypedOpBase):
    __slots__ = "binaryop", "identity"
    opclass = "Monoid"

    def __init__(self, parent, name, type_, return_type, gb_obj, binaryop, identity):
        super().__init__(parent, name, type_, return_type, gb_obj, f"{name}_{type_}")
        self.binaryop = binaryop
        self.identity = identity
        binaryop._monoid = self

    __call__ = TypedBuiltinMonoid.__call__


class TypedUserSemiring(TypedOpBase):
    __slots__ = "monoid", "binaryop"
    opclass = "Semiring"

    def __init__(self, parent, name, type_, return_type, gb_obj, monoid, binaryop):
        super().__init__(parent, name, type_, return_type, gb_obj, f"{name}_{type_}")
        self.monoid = monoid
        self.binaryop = binaryop

    __call__ = TypedBuiltinSemiring.__call__


class ParameterizedUdf:
    __slots__ = "name", "__call__", "_anonymous", "__weakref__"

    def __init__(self, name, anonymous):
        self.name = name
        self._anonymous = anonymous
        # lru_cache per instance
        method = self._call.__get__(self, type(self))
        self.__call__ = lru_cache(maxsize=1024)(method)

    def _call(self, *args, **kwargs):
        raise NotImplementedError()


class ParameterizedUnaryOp(ParameterizedUdf):
    __slots__ = "func", "__signature__"

    def __init__(self, name, func, *, anonymous=False):
        self.func = func
        self.__signature__ = inspect.signature(func)
        if name is None:
            name = getattr(func, "__name__", name)
        super().__init__(name, anonymous)

    def _call(self, *args, **kwargs):
        unary = self.func(*args, **kwargs)
        return UnaryOp.register_anonymous(unary, self.name)


class ParameterizedBinaryOp(ParameterizedUdf):
    __slots__ = "func", "__signature__", "_monoid", "_cached_call"

    def __init__(self, name, func, *, anonymous=False):
        self.func = func
        self.__signature__ = inspect.signature(func)
        self._monoid = None
        if name is None:
            name = getattr(func, "__name__", name)
        super().__init__(name, anonymous)
        method = self._call_to_cache.__get__(self, type(self))
        self._cached_call = lru_cache(maxsize=1024)(method)
        self.__call__ = self._call

    def _call_to_cache(self, *args, **kwargs):
        binary = self.func(*args, **kwargs)
        return BinaryOp.register_anonymous(binary, self.name)

    def _call(self, *args, **kwargs):
        binop = self._cached_call(*args, **kwargs)
        if self._monoid is not None and binop._monoid is None:
            # This is all a bit funky.  We try our best to associate a binaryop
            # to a monoid.  So, if we made a ParameterizedMonoid using this object,
            # then try to create a monoid with the given arguments.
            binop._monoid = binop  # temporary!
            try:
                # If this call is successful, then it will set `binop._monoid`
                self._monoid(*args, **kwargs)
            except Exception:
                binop._monoid = None
            assert binop._monoid is not binop
        return binop

    @property
    def monoid(self):
        return self._monoid


class ParameterizedMonoid(ParameterizedUdf):
    __slots__ = "binaryop", "identity", "__signature__"

    def __init__(self, name, binaryop, identity, *, anonymous=False):
        if not type(binaryop) is ParameterizedBinaryOp:
            raise TypeError("binaryop must be parameterized")
        self.binaryop = binaryop
        self.__signature__ = binaryop.__signature__
        if callable(identity):
            # assume it must be parameterized as well, so signature must match
            sig = inspect.signature(identity)
            if sig != self.__signature__:
                raise ValueError(
                    f"Signatures of binaryop and identity passed to "
                    f"{type(self).__name__} must be the same.  Got:\n"
                    f"    binaryop{self.__signature__}\n"
                    f"    !=\n"
                    f"    identity{sig}"
                )
        self.identity = identity
        if name is None:
            name = binaryop.name
        super().__init__(name, anonymous)
        binaryop._monoid = self
        # clear binaryop cache so it can be associated with this monoid
        binaryop._cached_call.cache_clear()

    def _call(self, *args, **kwargs):
        binary = self.binaryop(*args, **kwargs)
        identity = self.identity
        if callable(identity):
            identity = identity(*args, **kwargs)
        return Monoid.register_anonymous(binary, identity, self.name)


class ParameterizedSemiring(ParameterizedUdf):
    __slots__ = "monoid", "binaryop", "__signature__"

    def __init__(self, name, monoid, binaryop, *, anonymous=False):
        if type(monoid) not in {ParameterizedMonoid, Monoid}:
            raise TypeError("monoid must be of type Monoid or ParameterizedMonoid")
        if type(binaryop) is ParameterizedBinaryOp:
            self.__signature__ = binaryop.__signature__
            if type(monoid) is ParameterizedMonoid and monoid.__signature__ != self.__signature__:
                raise ValueError(
                    f"Signatures of monoid and binaryop passed to "
                    f"{type(self).__name__} must be the same.  Got:\n"
                    f"    monoid{monoid.__signature__}\n"
                    f"    !=\n"
                    f"    binaryop{self.__signature__}\n\n"
                    "Perhaps call monoid or binaryop with parameters before creating the semiring."
                )
        elif type(binaryop) is BinaryOp:
            if type(monoid) is Monoid:
                raise TypeError("At least one of monoid or binaryop must be parameterized")
            self.__signature__ = monoid.__signature__
        else:
            raise TypeError("binaryop must be of type BinaryOp or ParameterizedBinaryOp")
        self.monoid = monoid
        self.binaryop = binaryop
        if name is None:
            name = f"{monoid.name}_{binaryop.name}"
        super().__init__(name, anonymous)

    def _call(self, *args, **kwargs):
        monoid = self.monoid
        if type(monoid) is ParameterizedMonoid:
            monoid = monoid(*args, **kwargs)
        binary = self.binaryop
        if type(binary) is ParameterizedBinaryOp:
            binary = binary(*args, **kwargs)
        return Semiring.register_anonymous(monoid, binary, self.name)


class OpBase:
    __slots__ = "name", "_typed_ops", "types", "coercions", "_anonymous", "__weakref__"
    _parse_config = None
    _initialized = False
    _module = None

    def __init__(self, name, *, anonymous=False):
        self.name = name
        self._typed_ops = {}
        self.types = {}
        self.coercions = {}
        self._anonymous = anonymous

    def __repr__(self):
        return f"{self._modname}.{self.name}"

    def __getitem__(self, type_):
        type_ = _normalize_type(type_)
        if type_ not in self._typed_ops:
            raise KeyError(f"{self.name} does not work with {type_}")
        return self._typed_ops[type_]

    def _add(self, op):
        self._typed_ops[op.type] = op
        self.types[op.type] = op.return_type

    def __delitem__(self, type_):
        type_ = _normalize_type(type_)
        del self._typed_ops[type_]
        del self.types[type_]

    def __contains__(self, type_):
        type_ = _normalize_type(type_)
        return type_ in self._typed_ops

    @classmethod
    def _remove_nesting(cls, funcname, *, module=None, modname=None, strict=True):
        if module is None:
            module = cls._module
        if modname is None:
            modname = cls._modname
        if "." not in funcname:
            if strict and hasattr(module, funcname):
                raise AttributeError(f"{modname}.{funcname} is already defined")
        else:
            path, funcname = funcname.rsplit(".", 1)
            for folder in path.split("."):
                if not hasattr(module, folder):
                    setattr(module, folder, OpPath(module, folder))
                module = getattr(module, folder)
                modname = f"{modname}.{folder}"
                if not isinstance(module, (OpPath, ModuleType)):
                    raise AttributeError(
                        f"{modname} is already defined. Cannot use as a nested path."
                    )
            # Can't use `hasattr` here, b/c we use `__getattr__` in numpy namespaces
            if strict and funcname in module.__dict__:
                raise AttributeError(f"{path}.{funcname} is already defined")
        return module, funcname

    @classmethod
    def _find(cls, funcname):
        rv = cls._module
        for attr in funcname.split("."):
            rv = getattr(rv, attr, None)
            if rv is None:
                break
        return rv

    @classmethod
    def _initialize(cls):
        if cls._initialized:
            return
        # Read in the parse configs
        trim_from_front = cls._parse_config.get("trim_from_front", 0)
        delete_exact = cls._parse_config.get("delete_exact", None)
        num_underscores = cls._parse_config["num_underscores"]

        varnames = tuple(x for x in dir(lib) if x[0] != "_")
        for re_str, return_prefix in (
            ("re_exprs", None),
            ("re_exprs_return_bool", "BOOL"),
            ("re_exprs_return_float", "FP"),
            ("re_exprs_return_complex", "FC"),
        ):
            if re_str not in cls._parse_config:
                continue
            if "complex" in re_str and not _supports_complex:  # pragma: no cover
                continue
            for r in reversed(cls._parse_config[re_str]):
                for varname in varnames:
                    m = r.match(varname)
                    if m:
                        # Parse function into name and datatype
                        gb_name = m.string
                        splitname = gb_name[trim_from_front:].split("_")
                        if delete_exact and delete_exact in splitname:
                            splitname.remove(delete_exact)
                        if len(splitname) == num_underscores + 1:
                            *splitname, type_ = splitname
                        else:
                            type_ = None
                        name = "_".join(splitname).lower()
                        # Create object for name unless it already exists
                        if not hasattr(cls._module, name):
                            obj = cls(name)
                            setattr(cls._module, name, obj)
                            if not hasattr(op, name):
                                setattr(op, name, obj)
                        else:
                            obj = getattr(cls._module, name)
                        gb_obj = getattr(lib, varname)
                        # Determine return type
                        if return_prefix == "BOOL":
                            return_type = "BOOL"
                            if type_ is None:
                                type_ = "BOOL"
                        else:
                            if type_ is None:  # pragma: no cover
                                raise TypeError(f"Unable to determine return type for {varname}")
                            if return_prefix is None:
                                return_type = type_
                            else:
                                # Grab the number of bits from type_
                                num_bits = type_[-2:]
                                if num_bits not in {"32", "64"}:  # pragma: no cover
                                    raise TypeError(f"Unexpected number of bits: {num_bits}")
                                return_type = f"{return_prefix}{num_bits}"
                        builtin_op = cls._typed_class(
                            obj, name, type_, return_type, gb_obj, gb_name
                        )
                        obj._add(builtin_op)
        cls._initialized = True


class UnaryOp(OpBase):
    __slots__ = ()
    _module = unary
    _modname = "unary"
    _typed_class = TypedBuiltinUnaryOp
    _parse_config = {
        "trim_from_front": 4,
        "num_underscores": 1,
        "re_exprs": [
            re.compile(
                "^GrB_(IDENTITY|AINV|MINV|ABS|BNOT)"
                "_(BOOL|INT8|UINT8|INT16|UINT16|INT32|UINT32|INT64|UINT64|FP32|FP64|FC32|FC64)$"
            ),
            re.compile(
                "^GxB_(LNOT|ONE|POSITIONI1|POSITIONI|POSITIONJ1|POSITIONJ)"
                "_(BOOL|INT8|UINT8|INT16|UINT16|INT32|UINT32|INT64|UINT64|FP32|FP64)$"
            ),
            re.compile(
                "^GxB_(SQRT|LOG|EXP|LOG2|SIN|COS|TAN|ACOS|ASIN|ATAN|SINH|COSH|TANH|ACOSH"
                "|ASINH|ATANH|SIGNUM|CEIL|FLOOR|ROUND|TRUNC|EXP2|EXPM1|LOG10|LOG1P)"
                "_(FP32|FP64|FC32|FC64)$"
            ),
            re.compile("^GxB_(LGAMMA|TGAMMA|ERF|ERFC|FREXPX|FREXPE)_(FP32|FP64)$"),
            re.compile("^GxB_(IDENTITY|AINV|MINV|ONE|CONJ)_(FC32|FC64)$"),
        ],
        "re_exprs_return_bool": [
            re.compile("^GrB_LNOT$"),
            re.compile("^GxB_(ISINF|ISNAN|ISFINITE)_(FP32|FP64|FC32|FC64)$"),
        ],
        "re_exprs_return_float": [re.compile("^GxB_(CREAL|CIMAG|CARG|ABS)_(FC32|FC64)$")],
    }

    @classmethod
    def _build(cls, name, func, *, anonymous=False):
        if type(func) is not FunctionType:
            raise TypeError(f"UDF argument must be a function, not {type(func)}")
        if name is None:
            name = getattr(func, "__name__", "<anonymous_unary>")
        success = False
        new_type_obj = cls(name, anonymous=anonymous)
        return_types = {}
        nt = numba.types
        for type_, sample_val in _sample_values.items():
            type_ = lookup_dtype(type_)
            # Check if func can handle this data type
            try:
                with np.errstate(divide="ignore", over="ignore", under="ignore", invalid="ignore"):
                    ret = func(sample_val)
                ret_type = lookup_dtype(type(ret))
                if ret_type != type_ and (
                    ("INT" in ret_type.name and "INT" in type_.name)
                    or ("FP" in ret_type.name and "FP" in type_.name)
                    or ("FC" in ret_type.name and "FC" in type_.name)
                    or (
                        type_ == "UINT64"
                        and ret_type == "FP64"
                        and return_types.get("INT64") == "INT64"
                    )
                ):
                    # Downcast `ret_type` to `type_`.
                    # This is what users want most of the time, but we can't make a perfect rule.
                    # There should be a way for users to be explicit.
                    ret_type = type_
                elif type_ == "BOOL" and ret_type == "INT64" and return_types.get("INT8") == "INT8":
                    ret_type = INT8

                # Numba is unable to handle BOOL correctly right now, but we have a workaround
                # See: https://github.com/numba/numba/issues/5395
                # We're relying on coercion behaving correctly here
                input_type = INT8 if type_ == "BOOL" else type_
                return_type = INT8 if ret_type == "BOOL" else ret_type

                # JIT the func so it can be used from a cfunc
                unary_udf = numba.njit(func)
                # Build wrapper because GraphBLAS wants pointers and void return
                wrapper_sig = nt.void(
                    nt.CPointer(return_type.numba_type),
                    nt.CPointer(input_type.numba_type),
                )

                if type_ == "BOOL":
                    if ret_type == "BOOL":

                        def unary_wrapper(z, x):
                            z[0] = bool(unary_udf(bool(x[0])))  # pragma: no cover

                    else:

                        def unary_wrapper(z, x):
                            z[0] = unary_udf(bool(x[0]))  # pragma: no cover

                elif ret_type == "BOOL":

                    def unary_wrapper(z, x):
                        z[0] = bool(unary_udf(x[0]))  # pragma: no cover

                else:

                    def unary_wrapper(z, x):
                        z[0] = unary_udf(x[0])  # pragma: no cover

                unary_wrapper = numba.cfunc(wrapper_sig, nopython=True)(unary_wrapper)
                new_unary = ffi_new("GrB_UnaryOp*")
                check_status_carg(
                    lib.GrB_UnaryOp_new(
                        new_unary, unary_wrapper.cffi, ret_type.gb_obj, type_.gb_obj
                    ),
                    "UnaryOp",
                    new_unary,
                )
                op = TypedUserUnaryOp(
                    new_type_obj, name, type_.name, ret_type.name, new_unary[0], func, unary_udf
                )
                new_type_obj._add(op)
                success = True
                return_types[type_.name] = ret_type.name
            except Exception:
                continue
        if success:
            return new_type_obj
        else:
            raise UdfParseError("Unable to parse function using Numba")

    @classmethod
    def register_anonymous(cls, func, name=None, *, parameterized=False):
        if parameterized:
            return ParameterizedUnaryOp(name, func, anonymous=True)
        return cls._build(name, func, anonymous=True)

    @classmethod
    def register_new(cls, name, func, *, parameterized=False):
        module, funcname = cls._remove_nesting(name)
        if parameterized:
            unary_op = ParameterizedUnaryOp(name, func)
        else:
            unary_op = cls._build(name, func)
        setattr(module, funcname, unary_op)
        # Also save it to `grblas.op` if not yet defined
        module, funcname = cls._remove_nesting(name, module=op, modname="op", strict=False)
        if not hasattr(module, funcname):
            setattr(module, funcname, unary_op)

    @classmethod
    def _initialize(cls):
        super()._initialize()
        # Update type information with sane coercion
        for names, *types in (
            # fmt: off
            (
                (
                    "erf", "erfc", "lgamma", "tgamma", "acos", "acosh", "asin", "asinh",
                    "atan", "atanh", "ceil", "cos", "cosh", "exp", "exp2", "expm1", "floor",
                    "log", "log10", "log1p", "log2", "round", "signum", "sin", "sinh", "sqrt",
                    "tan", "tanh", "trunc",
                ),
                (("BOOL", "INT8", "INT16", "UINT8", "UINT16"), "FP32"),
                (("INT32", "INT64", "UINT32", "UINT64"), "FP64"),
            ),
            (
                ("positioni", "positioni1", "positionj", "positionj1"),
                (
                    (
                        "BOOL", "FC32", "FC64", "FP32", "FP64", "INT8", "INT16",
                        "UINT8", "UINT16", "UINT32", "UINT64",
                    ),
                    "INT64",
                ),
            ),
            # fmt: on
        ):
            for name in names:
                op = getattr(unary, name)
                for input_types, target_type in types:
                    typed_op = op._typed_ops[target_type]
                    output_type = op.types[target_type]
                    for dtype in input_types:
                        if dtype not in op.types:
                            op.types[dtype] = output_type
                            op._typed_ops[dtype] = typed_op
                            op.coercions[dtype] = target_type

    __call__ = TypedBuiltinUnaryOp.__call__


class BinaryOp(OpBase):
    __slots__ = "_monoid"
    _module = binary
    _modname = "binary"
    _typed_class = TypedBuiltinBinaryOp
    _parse_config = {
        "trim_from_front": 4,
        "num_underscores": 1,
        "re_exprs": [
            re.compile(
                "^GrB_(FIRST|SECOND|PLUS|MINUS|TIMES|DIV|MIN|MAX)"
                "_(BOOL|INT8|UINT8|INT16|UINT16|INT32|UINT32|INT64|UINT64|FP32|FP64|FC32|FC64)$"
            ),
            re.compile(
                "GrB_(BOR|BAND|BXOR|BXNOR)" "_(INT8|INT16|INT32|INT64|UINT8|UINT16|UINT32|UINT64)$"
            ),
            re.compile(
                "^GxB_(POW|RMINUS|RDIV|PAIR|ANY|ISEQ|ISNE|ISGT|ISLT|ISGE|ISLE|LOR|LAND|LXOR)"
                "_(BOOL|INT8|UINT8|INT16|UINT16|INT32|UINT32|INT64|UINT64|FP32|FP64|FC32|FC64)$"
            ),
            re.compile("^GxB_(FIRST|SECOND|PLUS|MINUS|TIMES|DIV)_(FC32|FC64)$"),
            re.compile("^GxB_(ATAN2|HYPOT|FMOD|REMAINDER|LDEXP|COPYSIGN)_(FP32|FP64)$"),
            re.compile(
                "GxB_(BGET|BSET|BCLR|BSHIFT|FIRSTI1|FIRSTI|FIRSTJ1|FIRSTJ"
                "|SECONDI1|SECONDI|SECONDJ1|SECONDJ)"
                "_(INT8|INT16|INT32|INT64|UINT8|UINT16|UINT32|UINT64)$"
            ),
        ],
        "re_exprs_return_bool": [
            re.compile("^GrB_(LOR|LAND|LXOR|LXNOR)$"),
            re.compile(
                "^GrB_(EQ|NE|GT|LT|GE|LE)_"
                "(BOOL|INT8|UINT8|INT16|UINT16|INT32|UINT32|INT64|UINT64|FP32|FP64)$"
            ),
            re.compile(
                "^GxB_(LOR|LAND|LXOR)_"
                "(BOOL|INT8|UINT8|INT16|UINT16|INT32|UINT32|INT64|UINT64|FP32|FP64)$"
            ),
            re.compile("^GxB_(EQ|NE)_(FC32|FC64)$"),
        ],
        "re_exprs_return_complex": [re.compile("^GxB_(CMPLX)_(FP32|FP64)$")],
    }

    @classmethod
    def _build(cls, name, func, *, anonymous=False):
        if not isinstance(func, FunctionType):
            raise TypeError(f"UDF argument must be a function, not {type(func)}")
        if name is None:
            name = getattr(func, "__name__", "<anonymous_binary>")
        success = False
        new_type_obj = cls(name, anonymous=anonymous)
        return_types = {}
        nt = numba.types
        for type_, sample_val in _sample_values.items():
            type_ = lookup_dtype(type_)
            # Check if func can handle this data type
            try:
                with np.errstate(divide="ignore", over="ignore", under="ignore", invalid="ignore"):
                    ret = func(sample_val, sample_val)
                ret_type = lookup_dtype(type(ret))
                if ret_type != type_ and (
                    ("INT" in ret_type.name and "INT" in type_.name)
                    or ("FP" in ret_type.name and "FP" in type_.name)
                    or ("FC" in ret_type.name and "FC" in type_.name)
                    or (
                        type_ == "UINT64"
                        and ret_type == "FP64"
                        and return_types.get("INT64") == "INT64"
                    )
                ):
                    # Downcast `ret_type` to `type_`.
                    # This is what users want most of the time, but we can't make a perfect rule.
                    # There should be a way for users to be explicit.
                    ret_type = type_
                elif type_ == "BOOL" and ret_type == "INT64" and return_types.get("INT8") == "INT8":
                    ret_type = INT8

                # Numba is unable to handle BOOL correctly right now, but we have a workaround
                # See: https://github.com/numba/numba/issues/5395
                # We're relying on coercion behaving correctly here
                input_type = INT8 if type_ == "BOOL" else type_
                return_type = INT8 if ret_type == "BOOL" else ret_type

                # JIT the func so it can be used from a cfunc
                binary_udf = numba.njit(func)

                # Build wrapper because GraphBLAS wants pointers and void return
                wrapper_sig = nt.void(
                    nt.CPointer(return_type.numba_type),
                    nt.CPointer(input_type.numba_type),
                    nt.CPointer(input_type.numba_type),
                )

                if type_ == "BOOL":
                    if ret_type == "BOOL":

                        def binary_wrapper(z, x, y):
                            z[0] = bool(binary_udf(bool(x[0]), bool(y[0])))  # pragma: no cover

                    else:

                        def binary_wrapper(z, x, y):
                            z[0] = binary_udf(bool(x[0]), bool(y[0]))  # pragma: no cover

                elif ret_type == "BOOL":

                    def binary_wrapper(z, x, y):
                        z[0] = bool(binary_udf(x[0], y[0]))  # pragma: no cover

                else:

                    def binary_wrapper(z, x, y):
                        z[0] = binary_udf(x[0], y[0])  # pragma: no cover

                binary_wrapper = numba.cfunc(wrapper_sig, nopython=True)(binary_wrapper)
                new_binary = ffi_new("GrB_BinaryOp*")
                check_status_carg(
                    lib.GrB_BinaryOp_new(
                        new_binary,
                        binary_wrapper.cffi,
                        ret_type.gb_obj,
                        type_.gb_obj,
                        type_.gb_obj,
                    ),
                    "BinaryOp",
                    new_binary,
                )
                op = TypedUserBinaryOp(
                    new_type_obj, name, type_.name, ret_type.name, new_binary[0], func, binary_udf
                )
                new_type_obj._add(op)
                success = True
                return_types[type_.name] = ret_type.name
            except Exception:
                continue
        if success:
            return new_type_obj
        else:
            raise UdfParseError("Unable to parse function using Numba")

    @classmethod
    def register_anonymous(cls, func, name=None, *, parameterized=False):
        if parameterized:
            return ParameterizedBinaryOp(name, func, anonymous=True)
        return cls._build(name, func, anonymous=True)

    @classmethod
    def register_new(cls, name, func, *, parameterized=False):
        module, funcname = cls._remove_nesting(name)
        if parameterized:
            binary_op = ParameterizedBinaryOp(name, func)
        else:
            binary_op = cls._build(name, func)
        setattr(module, funcname, binary_op)
        # Also save it to `grblas.op` if not yet defined
        module, funcname = cls._remove_nesting(name, module=op, modname="op", strict=False)
        if not hasattr(module, funcname):
            setattr(module, funcname, binary_op)

    @classmethod
    def _initialize(cls):
        super()._initialize()
        # Rename div to cdiv
        cdiv = binary.cdiv = BinaryOp("cdiv")
        for dtype, ret_type in binary.div.types.items():
            orig_op = binary.div[dtype]
            op = TypedBuiltinBinaryOp(
                cdiv, "cdiv", dtype, ret_type, orig_op.gb_obj, orig_op.gb_name
            )
            cdiv._add(op)
        del binary.div
        # Add truediv which always points to floating point cdiv
        # We are effectively hacking cdiv to always return floating point values
        # If the inputs are FP32, we use DIV_FP32; use DIV_FP64 for all other input dtypes
        truediv = binary.truediv = BinaryOp("truediv")
        for dtype in binary.cdiv.types:
            float_type = "FP32" if dtype == "FP32" else "FP64"
            orig_op = binary.cdiv[float_type]
            op = TypedBuiltinBinaryOp(
                truediv,
                "truediv",
                dtype,
                binary.cdiv.types[float_type],
                orig_op.gb_obj,
                orig_op.gb_name,
            )
            truediv._add(op)
        # Add floordiv
        # cdiv truncates towards 0, while floordiv truncates towards -inf
        BinaryOp.register_new("floordiv", lambda x, y: x // y)

        def isclose(rel_tol=1e-7, abs_tol=0.0):
            def inner(x, y):
                return x == y or abs(x - y) <= max(rel_tol * max(abs(x), abs(y)), abs_tol)

            return inner

        BinaryOp.register_new("isclose", isclose, parameterized=True)

        # Update type information with sane coercion
        for names, *types in (
            # fmt: off
            (
                ("atan2", "copysign", "fmod", "hypot", "ldexp", "remainder"),
                (("BOOL", "INT8", "INT16", "UINT8", "UINT16"), "FP32"),
                (("INT32", "INT64", "UINT32", "UINT64"), "FP64"),
            ),
            (
                (
                    "firsti", "firsti1", "firstj", "firstj1", "secondi", "secondi1",
                    "secondj", "secondj1",),
                (
                    (
                        "BOOL", "FC32", "FC64", "FP32", "FP64", "INT8", "INT16",
                        "UINT8", "UINT16", "UINT32", "UINT64",
                    ),
                    "INT64",
                ),
            ),
            (
                ["lxnor"],
                (
                    (
                        "FP32", "FP64", "INT8", "INT16", "INT32", "INT64",
                        "UINT8", "UINT16", "UINT32", "UINT64",
                    ),
                    "BOOL",
                ),
            ),
            (
                ["cmplx"],
                (("BOOL", "INT8", "INT16", "UINT8", "UINT16"), "FP32"),
                (("INT32", "INT64", "UINT32", "UINT64"), "FP64"),
            ),
            # fmt: on
        ):
            for name in names:
                op = getattr(binary, name)
                for input_types, target_type in types:
                    typed_op = op._typed_ops[target_type]
                    output_type = op.types[target_type]
                    for dtype in input_types:
<<<<<<< HEAD
                        if dtype not in op.types:
=======
                        if dtype not in op.types:  # pragma: no branch
>>>>>>> d267d6a1
                            op.types[dtype] = output_type
                            op._typed_ops[dtype] = typed_op
                            op.coercions[dtype] = target_type

    def __init__(self, name, *, anonymous=False):
        super().__init__(name, anonymous=anonymous)
        self._monoid = None

    __call__ = TypedBuiltinBinaryOp.__call__

    @property
    def monoid(self):
        if self._monoid is None and not self._anonymous:
            self._monoid = Monoid._find(self.name)
        return self._monoid


class Monoid(OpBase):
    __slots__ = "_binaryop"
    _module = monoid
    _modname = "monoid"
    _typed_class = TypedBuiltinMonoid
    _parse_config = {
        "trim_from_front": 4,
        "delete_exact": "MONOID",
        "num_underscores": 1,
        "re_exprs": [
            re.compile(
                "^GrB_(MIN|MAX|PLUS|TIMES|LOR|LAND|LXOR|LXNOR)_MONOID"
                "_(BOOL|INT8|UINT8|INT16|UINT16|INT32|UINT32|INT64|UINT64|FP32|FP64)$"
            ),
            re.compile(
                "^GxB_(ANY)_(INT8|UINT8|INT16|UINT16|INT32|UINT32|INT64|UINT64|FP32|FP64)_MONOID$"
            ),
            re.compile("^GxB_(PLUS|TIMES|ANY)_(FC32|FC64)_MONOID$"),
            re.compile("^GxB_(EQ|ANY)_BOOL_MONOID$"),
            re.compile("^GxB_(BOR|BAND|BXOR|BXNOR)_(UINT8|UINT16|UINT32|UINT64)_MONOID$"),
        ],
    }

    @classmethod
    def _build(cls, name, binaryop, identity, *, anonymous=False):
        if type(binaryop) is not BinaryOp:
            raise TypeError(f"binaryop must be a BinaryOp, not {type(binaryop)}")
        if name is None:
            name = binaryop.name
        new_type_obj = cls(name, binaryop, anonymous=anonymous)
        if not isinstance(identity, Mapping):
            identities = dict.fromkeys(binaryop.types, identity)
            explicit_identities = False
        else:
            identities = identity
            explicit_identities = True
        for type_, identity in identities.items():
            type_ = lookup_dtype(type_)
            ret_type = binaryop[type_].return_type
            # If there is a domain mismatch, then DomainMismatch will be raised
            # below if identities were explicitly given.
            # Skip complex dtypes for now, because they segfault!
            if type_ != ret_type and not explicit_identities or "FC" in type_.name:
                continue
            new_monoid = ffi_new("GrB_Monoid*")
            func = libget(f"GrB_Monoid_new_{type_.name}")
            zcast = ffi.cast(type_.c_type, identity)
            check_status_carg(
                func(new_monoid, binaryop[type_].gb_obj, zcast), "Monoid", new_monoid[0]
            )
            op = TypedUserMonoid(
                new_type_obj, name, type_.name, ret_type, new_monoid[0], binaryop[type_], identity
            )
            new_type_obj._add(op)
        return new_type_obj

    @classmethod
    def register_anonymous(cls, binaryop, identity, name=None):
        if type(binaryop) is ParameterizedBinaryOp:
            return ParameterizedMonoid(name, binaryop, identity, anonymous=True)
        return cls._build(name, binaryop, identity, anonymous=True)

    @classmethod
    def register_new(cls, name, binaryop, identity):
        module, funcname = cls._remove_nesting(name)
        if type(binaryop) is ParameterizedBinaryOp:
            monoid = ParameterizedMonoid(name, binaryop, identity)
        else:
            monoid = cls._build(name, binaryop, identity)
        setattr(module, funcname, monoid)
        # Also save it to `grblas.op` if not yet defined
        module, funcname = cls._remove_nesting(name, module=op, modname="op", strict=False)
        if not hasattr(module, funcname):
            setattr(module, funcname, monoid)

    def __init__(self, name, binaryop=None, *, anonymous=False):
        super().__init__(name, anonymous=anonymous)
        self._binaryop = binaryop
        if binaryop is not None:
            binaryop._monoid = self

    @property
    def binaryop(self):
        if self._binaryop is not None:
            return self._binaryop
        # Must be builtin
        return getattr(binary, self.name)

    @property
    def identities(self):
        return {dtype: val.identity for dtype, val in self._typed_ops.items()}

    @classmethod
    def _initialize(cls):
        super()._initialize()
        lor = monoid.lor._typed_ops["BOOL"]
        land = monoid.land._typed_ops["BOOL"]
        for cur_op, typed_op in [
            (monoid.max, lor),
            (monoid.min, land),
            # (monoid.plus, lor),  # two choices: lor, or plus[int]
            (monoid.times, land),
        ]:
            if "BOOL" not in cur_op.types:  # pragma: no branch
                cur_op.types["BOOL"] = "BOOL"
                cur_op.coercions["BOOL"] = "BOOL"
                cur_op._typed_ops["BOOL"] = typed_op

        for cur_op in (monoid.lor, monoid.land, monoid.lxnor, monoid.lxor):
            for dtype in (
                "FP32",
                "FP64",
                "INT8",
                "INT16",
                "INT32",
                "INT64",
                "UINT8",
                "UINT16",
                "UINT32",
                "UINT64",
            ):
                assert dtype not in cur_op.types
                cur_op.types[dtype] = "BOOL"
                cur_op.coercions[dtype] = "BOOL"
                cur_op._typed_ops[dtype] = lor

    __call__ = TypedBuiltinMonoid.__call__


class Semiring(OpBase):
    __slots__ = "_monoid", "_binaryop"
    _module = semiring
    _modname = "semiring"
    _typed_class = TypedBuiltinSemiring
    _parse_config = {
        "trim_from_front": 4,
        "delete_exact": "SEMIRING",
        "num_underscores": 2,
        "re_exprs": [
            re.compile(
                "^GrB_(PLUS|MIN|MAX)_(PLUS|TIMES|FIRST|SECOND|MIN|MAX)_SEMIRING"
                "_(INT8|UINT8|INT16|UINT16|INT32|UINT32|INT64|UINT64|FP32|FP64)$"
            ),
            re.compile(
                "^GxB_(MIN|MAX|PLUS|TIMES|ANY)"
                "_(FIRST|SECOND|PAIR|MIN|MAX|PLUS|MINUS|RMINUS|TIMES"
                "|DIV|RDIV|ISEQ|ISNE|ISGT|ISLT|ISGE|ISLE|LOR|LAND|LXOR"
                "|FIRSTI1|FIRSTI|FIRSTJ1|FIRSTJ|SECONDI1|SECONDI|SECONDJ1|SECONDJ)"
                "_(INT8|UINT8|INT16|UINT16|INT32|UINT32|INT64|UINT64|FP32|FP64)$"
            ),
            re.compile(
                "^GxB_(PLUS|TIMES|ANY)_(FIRST|SECOND|PAIR|PLUS|MINUS|TIMES|DIV|RDIV|RMINUS)"
                "_(FC32|FC64)$"
            ),
            re.compile(
                "^GxB_(BOR|BAND|BXOR|BXNOR)_(BOR|BAND|BXOR|BXNOR)_(UINT8|UINT16|UINT32|UINT64)$"
            ),
        ],
        "re_exprs_return_bool": [
            re.compile("^GrB_(LOR|LAND|LXOR|LXNOR)_(LOR|LAND)_SEMIRING_BOOL$"),
            re.compile(
                "^GxB_(LOR|LAND|LXOR|EQ|ANY)_(EQ|NE|GT|LT|GE|LE)"
                "_(INT8|UINT8|INT16|UINT16|INT32|UINT32|INT64|UINT64|FP32|FP64)$"
            ),
            re.compile(
                "^GxB_(LOR|LAND|LXOR|EQ|ANY)_(FIRST|SECOND|PAIR|LOR|LAND|LXOR|EQ|GT|LT|GE|LE)_BOOL$"
            ),
        ],
    }

    @classmethod
    def _build(cls, name, monoid, binaryop, *, anonymous=False):
        if type(monoid) is not Monoid:
            raise TypeError(f"monoid must be a Monoid, not {type(monoid)}")
        if type(binaryop) is not BinaryOp:
            raise TypeError(f"binaryop must be a BinaryOp, not {type(binaryop)}")
        if name is None:
            name = f"{monoid.name}_{binaryop.name}"
        new_type_obj = cls(name, monoid, binaryop, anonymous=anonymous)
        for binary_in, binary_func in binaryop._typed_ops.items():
            binary_out = binary_func.return_type
            # Unfortunately, we can't have user-defined monoids over bools yet
            # because numba can't compile correctly.
            if binary_out not in monoid.types:
                continue
            binary_out = lookup_dtype(binary_out)
            new_semiring = ffi_new("GrB_Semiring*")
            check_status_carg(
                lib.GrB_Semiring_new(new_semiring, monoid[binary_out].gb_obj, binary_func.gb_obj),
                "Semiring",
                new_semiring,
            )
            ret_type = monoid[binary_out].return_type
            op = TypedUserSemiring(
                new_type_obj,
                name,
                binary_in,
                ret_type,
                new_semiring[0],
                monoid[binary_out],
                binary_func,
            )
            new_type_obj._add(op)
        return new_type_obj

    @classmethod
    def register_anonymous(cls, monoid, binaryop, name=None):
        if type(monoid) is ParameterizedMonoid or type(binaryop) is ParameterizedBinaryOp:
            return ParameterizedSemiring(name, monoid, binaryop, anonymous=True)
        return cls._build(name, monoid, binaryop, anonymous=True)

    @classmethod
    def register_new(cls, name, monoid, binaryop):
        module, funcname = cls._remove_nesting(name)
        if type(monoid) is ParameterizedMonoid or type(binaryop) is ParameterizedBinaryOp:
            semiring = ParameterizedSemiring(name, monoid, binaryop)
        else:
            semiring = cls._build(name, monoid, binaryop)
        setattr(module, funcname, semiring)
        # Also save it to `grblas.op` if not yet defined
        module, funcname = cls._remove_nesting(name, module=op, modname="op", strict=False)
        if not hasattr(module, funcname):
            setattr(module, funcname, semiring)

    @classmethod
    def _initialize(cls):
        super()._initialize()
        # Rename div to cdiv (truncate towards 0)
        div_semirings = {
            attr: val
            for attr, val in vars(semiring).items()
            if type(val) is Semiring and attr.endswith("_div")
        }
        for orig_name, orig in div_semirings.items():
            name = f"{orig_name[:-3]}cdiv"
            cdiv_semiring = Semiring(name)
            setattr(semiring, name, cdiv_semiring)
            delattr(semiring, orig_name)
            for dtype, ret_type in orig.types.items():
                orig_semiring = orig[dtype]
                new_semiring = TypedBuiltinSemiring(
                    cdiv_semiring,
                    name,
                    dtype,
                    ret_type,
                    orig_semiring.gb_obj,
                    orig_semiring.gb_name,
                )
                cdiv_semiring._add(new_semiring)
        # Also add truediv (always floating point) and floordiv (truncate towards -inf)
        for orig_name, orig in div_semirings.items():
            cls.register_new(f"{orig_name[:-3]}truediv", orig.monoid, binary.truediv)
            cls.register_new(f"{orig_name[:-3]}floordiv", orig.monoid, binary.floordiv)
        # plus_pow for aggregators
        cls.register_new("plus_pow", monoid.plus, binary.pow)

        # Update type information with sane coercion
        for lname in ("any", "eq", "land", "lor", "lxnor", "lxor"):
            target_name = f"{lname}_ne"
            source_name = f"{lname}_lxor"
            if not hasattr(semiring, target_name):
                continue
            target_op = getattr(semiring, target_name)
            if "BOOL" not in target_op.types:
                source_op = getattr(semiring, source_name)
                typed_op = source_op._typed_ops["BOOL"]
                target_op.types["BOOL"] = "BOOL"
                target_op._typed_ops["BOOL"] = typed_op
                target_op.coercions[dtype] = "BOOL"

        for lnames, rnames, *types in (
            # fmt: off
            (
                ("any", "max", "min", "plus", "times"),
                (
                    "firsti", "firsti1", "firstj", "firstj1",
                    "secondi", "secondi1", "secondj", "secondj1",
                ),
                (
                    (
                        "BOOL", "FC32", "FC64", "FP32", "FP64", "INT8", "INT16",
                        "UINT8", "UINT16", "UINT32", "UINT64",
                    ),
                    "INT64",
                ),
            ),
            (
                ("eq", "land", "lor", "lxnor", "lxor"),
                ("first", "pair", "second"),
                # TODO: check if FC coercion works here
                (
                    (
                        "FC32", "FC64", "FP32", "FP64", "INT8", "INT16", "INT32", "INT64",
                        "UINT8", "UINT16", "UINT32", "UINT64",
                    ),
                    "BOOL",
                ),
            ),
            (
                ("band", "bor", "bxnor", "bxor"),
                ("band", "bor", "bxnor", "bxor"),
                (["INT8"], "UINT16"),
                (["INT16"], "UINT32"),
                (["INT32"], "UINT64"),
                (["INT64"], "UINT64"),
            ),
            (
                ("any", "eq", "land", "lor", "lxnor", "lxor"),
                ("eq", "land", "lor", "lxor", "ne"),
                (
                    (
                        "FP32", "FP64", "INT8", "INT16", "INT32", "INT64",
                        "UINT8", "UINT16", "UINT32", "UINT64",
                    ),
                    "BOOL",
                ),
            ),
            # fmt: on
        ):
            for left, right in itertools.product(lnames, rnames):
                name = f"{left}_{right}"
                if not hasattr(semiring, name):
                    continue
                op = getattr(semiring, name)
                for input_types, target_type in types:
                    typed_op = op._typed_ops[target_type]
                    output_type = op.types[target_type]
                    for dtype in input_types:
                        if dtype not in op.types:
                            op.types[dtype] = output_type
                            op._typed_ops[dtype] = typed_op
                            op.coercions[dtype] = target_type

        # Update type information with sane coercion
        for lname in ("any", "eq", "land", "lor", "lxnor", "lxor"):
            target_name = f"{lname}_ne"
            source_name = f"{lname}_lxor"
            if not hasattr(semiring, target_name):
                continue
            target_op = getattr(semiring, target_name)
            if "BOOL" not in target_op.types:  # pragma: no branch
                source_op = getattr(semiring, source_name)
                typed_op = source_op._typed_ops["BOOL"]
                target_op.types["BOOL"] = "BOOL"
                target_op._typed_ops["BOOL"] = typed_op
                target_op.coercions[dtype] = "BOOL"

        for lnames, rnames, *types in (
            # fmt: off
            (
                ("any", "max", "min", "plus", "times"),
                (
                    "firsti", "firsti1", "firstj", "firstj1",
                    "secondi", "secondi1", "secondj", "secondj1",
                ),
                (
                    (
                        "BOOL", "FC32", "FC64", "FP32", "FP64", "INT8", "INT16",
                        "UINT8", "UINT16", "UINT32", "UINT64",
                    ),
                    "INT64",
                ),
            ),
            (
                ("eq", "land", "lor", "lxnor", "lxor"),
                ("first", "pair", "second"),
                # TODO: check if FC coercion works here
                (
                    (
                        "FC32", "FC64", "FP32", "FP64", "INT8", "INT16", "INT32", "INT64",
                        "UINT8", "UINT16", "UINT32", "UINT64",
                    ),
                    "BOOL",
                ),
            ),
            (
                ("band", "bor", "bxnor", "bxor"),
                ("band", "bor", "bxnor", "bxor"),
                (["INT8"], "UINT16"),
                (["INT16"], "UINT32"),
                (["INT32"], "UINT64"),
                (["INT64"], "UINT64"),
            ),
            (
                ("any", "eq", "land", "lor", "lxnor", "lxor"),
                ("eq", "land", "lor", "lxnor", "lxor", "ne"),
                (
                    (
                        "FP32", "FP64", "INT8", "INT16", "INT32", "INT64",
                        "UINT8", "UINT16", "UINT32", "UINT64",
                    ),
                    "BOOL",
                ),
            ),
            # fmt: on
        ):
            for left, right in itertools.product(lnames, rnames):
                name = f"{left}_{right}"
                if not hasattr(semiring, name):
                    continue
                op = getattr(semiring, name)
                for input_types, target_type in types:
                    typed_op = op._typed_ops[target_type]
                    output_type = op.types[target_type]
                    for dtype in input_types:
                        if dtype not in op.types:
                            op.types[dtype] = output_type
                            op._typed_ops[dtype] = typed_op
                            op.coercions[dtype] = target_type

    def __init__(self, name, monoid=None, binaryop=None, *, anonymous=False):
        super().__init__(name, anonymous=anonymous)
        self._monoid = monoid
        self._binaryop = binaryop

    @property
    def binaryop(self):
        if self._binaryop is not None:
            return self._binaryop
        # Must be builtin
        return getattr(binary, self.name.split("_")[1])

    @property
    def monoid(self):
        if self._monoid is not None:
            return self._monoid
        # Must be builtin
        return getattr(monoid, self.name.split("_")[0])

    __call__ = TypedBuiltinSemiring.__call__


def get_typed_op(op, dtype, dtype2=None):
    if isinstance(op, OpBase):
        if dtype2 is not None:
            dtype = unify(dtype, dtype2)
        return op[dtype]
    elif isinstance(op, ParameterizedUdf):
        op = op()  # Use default parameters of parameterized UDFs
        return get_typed_op(op, dtype, dtype2)
    elif isinstance(op, TypedOpBase):
        return op
    elif isinstance(op, Aggregator):
        return op[dtype]
    elif isinstance(op, TypedAggregator):
        return op
    else:
        raise TypeError(f"Unable to get typed operator from object with type {type(op)}")


def find_opclass(gb_op):
    if isinstance(gb_op, OpBase):
        opclass = type(gb_op).__name__
    elif isinstance(gb_op, TypedOpBase):
        opclass = gb_op.opclass
    elif isinstance(gb_op, ParameterizedUdf):
        gb_op = gb_op()  # Use default parameters of parameterized UDFs
        gb_op, opclass = find_opclass(gb_op)
    else:
        opclass = UNKNOWN_OPCLASS
    return gb_op, opclass


# Now initialize all the things!
UnaryOp._initialize()
BinaryOp._initialize()
Monoid._initialize()
Semiring._initialize()

from .agg import Aggregator, TypedAggregator  # noqa<|MERGE_RESOLUTION|>--- conflicted
+++ resolved
@@ -939,11 +939,7 @@
                     typed_op = op._typed_ops[target_type]
                     output_type = op.types[target_type]
                     for dtype in input_types:
-<<<<<<< HEAD
-                        if dtype not in op.types:
-=======
                         if dtype not in op.types:  # pragma: no branch
->>>>>>> d267d6a1
                             op.types[dtype] = output_type
                             op._typed_ops[dtype] = typed_op
                             op.coercions[dtype] = target_type
